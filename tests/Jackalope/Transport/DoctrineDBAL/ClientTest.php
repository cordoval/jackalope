<?php

namespace Jackalope\Transport\DoctrineDBAL;

use Doctrine\DBAL\DriverManager;

class ClientTest extends DoctrineDBALTestCase
{
    private $transport;
    /**
     * @var \Jackalope\Repository
     */
    private $repository;
    /**
     * @var \Jackalope\Session
     */
    private $session;

    public function setUp()
    {
        parent::setUp();
        
        $conn = $this->getConnection();
        $schema = RepositorySchema::create();

        foreach ($schema->toDropSql($conn->getDatabasePlatform()) AS $statement) {
            try {
                $conn->exec($statement);
            } catch(\Exception $e) {

            }
        }

        foreach ($schema->toSql($conn->getDatabasePlatform()) AS $statement) {
            $conn->exec($statement);
        }

        $this->transport = new \Jackalope\Transport\DoctrineDBAL\Client(new \Jackalope\Factory(), $conn);
        $this->transport->createWorkspace('default');

<<<<<<< HEAD
        $this->repository = new \Jackalope\Repository(null, null, $this->transport);
=======
        $this->repository = new \Jackalope\Repository(null, $this->transport);
>>>>>>> 83bde49d
        $this->session = $this->repository->login(new \PHPCR\SimpleCredentials("user", "passwd"), "default");
    }

    public function testQueryNodes()
    {
        $root = $this->session->getNode('/');
        $article = $root->addNode('article');
        $article->setProperty('foo', 'bar');
        $article->setProperty('bar', 'baz');

        $this->session->save();

        $qm = $this->session->getWorkspace()->getQueryManager();
        $query = $qm->createQuery('SELECT * FROM [nt:unstructured]', \PHPCR\Query\QueryInterface::JCR_SQL2);
        $result = $query->execute();

        $this->assertEquals(2, count($result->getNodes()));

        $query = $qm->createQuery('SELECT * FROM [nt:unstructured] WHERE foo = "bar"', \PHPCR\Query\QueryInterface::JCR_SQL2);
        $result = $query->execute();

        $this->assertEquals(1, count($result->getNodes()));
    }

    public function testAddNodeTypes()
    {
        $workspace = $this->session->getWorkspace();
        $ntm = $workspace->getNodeTypeManager();
        $template = $ntm->createNodeTypeTemplate();
        $template->setName('phpcr:article');
        
        $propertyDefs = $template->getPropertyDefinitionTemplates();
        $propertyTemplate = $ntm->createPropertyDefinitionTemplate();
        $propertyTemplate->setName('headline');
        $propertyTemplate->setRequiredType(\PHPCR\PropertyType::STRING);
        $propertyDefs[] = $propertyTemplate;

        $childDefs = $template->getNodeDefinitionTemplates();
        $nodeTemplate = $ntm->createNodeDefinitionTemplate();
        $nodeTemplate->setName('article_content');
        $nodeTemplate->setDefaultPrimaryTypeName('nt:unstructured');
        $nodeTemplate->setMandatory(true);
        $childDefs[] = $nodeTemplate;

        $ntm->registerNodeTypes(array($template), true);
        
        $def = $ntm->getNodeType('phpcr:article');
        $this->assertEquals("phpcr:article", $def->getName());
        $this->assertEquals(1, count($def->getDeclaredPropertyDefinitions()));
        $this->assertEquals(1, count($def->getDeclaredChildNodeDefinitions()));
    }
}<|MERGE_RESOLUTION|>--- conflicted
+++ resolved
@@ -38,11 +38,8 @@
         $this->transport = new \Jackalope\Transport\DoctrineDBAL\Client(new \Jackalope\Factory(), $conn);
         $this->transport->createWorkspace('default');
 
-<<<<<<< HEAD
-        $this->repository = new \Jackalope\Repository(null, null, $this->transport);
-=======
         $this->repository = new \Jackalope\Repository(null, $this->transport);
->>>>>>> 83bde49d
+
         $this->session = $this->repository->login(new \PHPCR\SimpleCredentials("user", "passwd"), "default");
     }
 
