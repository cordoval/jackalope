--- conflicted
+++ resolved
@@ -1279,8 +1279,6 @@
         }
         return $references;
     }
-<<<<<<< HEAD
-=======
 
     private function assertValidPath($path)
     {
@@ -1333,6 +1331,4 @@
         throw new NotImplementedException();
     }
 
-
->>>>>>> f1f12be3
 }