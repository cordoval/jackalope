--- conflicted
+++ resolved
@@ -1,5 +1,6 @@
 <?php
 namespace jackalope;
+use \PHPCR_PropertyType;
 
 /**
  * A generic holder for the value of a property. A Value object can be used
@@ -24,13 +25,9 @@
  *
  * The deprecated getStream() method and it's related exceptions and rules have been
  * omitted in this PHP port of the API.
- *
- * @version  $Id$
- * @license http://www.gnu.org/licenses/lgpl.html GNU Lesser General Public License, version 3 or later
- * @license http://opensource.org/licenses/bsd-license.php Simplified BSD License
- * @api
  */
 class Value implements \PHPCR_ValueInterface {
+    /** system type id */
     protected $type;
     protected $data;
 
@@ -39,20 +36,13 @@
      * @param mixed Data that the value should contain
      */
     public function __construct($type, $data) {
-<<<<<<< HEAD
         if (is_string($type)) {
             $type = PHPCR_PropertyType::valueFromName($type);
         }
         if (PHPCR_PropertyType::BINARY === $type) {
-            throw new jackalope_NotImplementedException('Binaries not implemented');
+            throw new NotImplementedException('Binaries not implemented');
         }
         $this->type = $type;
-=======
-        if ('Binary' === $type) {
-            throw new NotImplementedException('Binaries not implemented');
-        }
-        $this->type = \PHPCR_PropertyType::valueFromName($type);
->>>>>>> 8fe7703a
         $this->data = $data;
     }
 
